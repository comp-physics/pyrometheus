--- conflicted
+++ resolved
@@ -543,17 +543,10 @@
 
         return t_i
 
-<<<<<<< HEAD
+    %if falloff_reactions:
     def get_falloff_rates(self, temperature, concentrations, k_fwd):
         ones = _pyro_zeros_like(temperature) + 1.0
         k_high = _pyro_make_array([
-=======
-        return T
-
-    %if falloff_reactions:
-    def get_falloff_rates(self, T, C, k_fwd):
-        k_high = np.array([
->>>>>>> 1bd1879b
         %for react in falloff_reactions:
             ${cgm(rate_coefficient_expr(react.high_rate, Variable("temperature")))},
         %endfor
@@ -595,8 +588,8 @@
         k_fwd[${int(react.ID)-1}] = k_high[${i}]*falloff_function[${i}]*ones
         %endfor
         return
+
     %endif
-
     def get_fwd_rate_coefficients(self, temperature, concentrations):
         ones = _pyro_zeros_like(temperature) + 1.0
         k_fwd = _pyro_make_array([
