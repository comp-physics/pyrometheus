--- conflicted
+++ resolved
@@ -288,7 +288,6 @@
             self.inv_molecular_weights[${i}] * rho * mass_fractions[${i}],
             %endfor
         ])
-<<<<<<< HEAD
 
     def get_mole_fractions(self, mix_mol_weight, mass_fractions):
         return self._pyro_make_array([
@@ -296,8 +295,6 @@
             self.inv_molecular_weights[${i}] * mass_fractions[${i}] * mix_mol_weight,
             %endfor
             ])
-=======
->>>>>>> 19fb8587
 
     def get_mass_average_property(self, mass_fractions, spec_property):
         return sum([
